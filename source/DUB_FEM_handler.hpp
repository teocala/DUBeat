--- conflicted
+++ resolved
@@ -101,8 +101,7 @@
                  const std::string              &FEM_mesh_path,
                  const std::string                &subsection,
                  const MPI_Comm                   &mpi_comm_,
-                 const unsigned int                degree_fem = 1,
-                 const double scaling_factor = 1) const;
+                 const unsigned int                degree_fem = 1) const;
 
   /// Conversion of a discretized solution vector from FEM coefficients to
   /// Dubiner coefficients.
@@ -185,19 +184,14 @@
   const std::string &FEM_mesh_path,
   const std::string                &subsection,
   const MPI_Comm                   &mpi_comm_,
-  const unsigned int                degree_fem,
-  const double scaling_factor) const
+  const unsigned int                degree_fem) const
 {
   // Creation of the new FEM evaluation mesh.
   lifex::utils::MeshHandler triangulation_fem(subsection, mpi_comm_);
   AssertThrow(std::filesystem::exists(FEM_mesh_path),
               dealii::StandardExceptions::ExcMessage(
                 "This mesh file/directory does not exist."));
-<<<<<<< HEAD
-  triangulation_fem.initialize_from_file(FEM_mesh_path, 1);
-=======
-  triangulation_fem.initialize_from_file(mesh_path, scaling_factor);
->>>>>>> 5d74fec7
+  triangulation_fem.initialize_from_file(FEM_mesh_path,1);
   triangulation_fem.set_element_type(
     lifex::utils::MeshHandler::ElementType::Tet);
   triangulation_fem.create_mesh();
